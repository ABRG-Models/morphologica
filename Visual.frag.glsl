--- conflicted
+++ resolved
@@ -8,12 +8,7 @@
 } vertex;
 
 out vec4 finalcolor;
-<<<<<<< HEAD
+
 void main() {
     finalcolor = vec4(vertex.color, vertex.alpha);
-=======
-void main()
-{
-    finalcolor = vec4(vertex.color, vertex.alpha); // vertex.color gives the background
->>>>>>> 1b1b5db2
 }