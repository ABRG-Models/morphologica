--- conflicted
+++ resolved
@@ -22,17 +22,13 @@
   message(ERROR " Operating system not supported: " ${CMAKE_SYSTEM})
 endif()
 
-<<<<<<< HEAD
-# Need to fine the host system processor to fine tune assembly in VisualFace.h
+# Need to find the host system processor to fine tune assembly in VisualFace.h
 message(STATUS "Host system processor: ${CMAKE_HOST_SYSTEM_PROCESSOR}")
 if(CMAKE_HOST_SYSTEM_PROCESSOR MATCHES aarch64)
   set(MORPH_HOST_DEFINITION "${MORPH_HOST_DEFINITION} -D__AARCH64__")
 endif()
 
-# An option that's useful for Ubuntu 16.04 builds
-=======
 # An option that's useful for Ubuntu 16.04 builds OR wxWidgets
->>>>>>> 0120f2f2
 option(USE_GLEW "Link libglew.so (try if the linker can't find glCreateVertexArrays)" OFF)
 
 # Using c++-14 (calls to std::decay_t in number_type.h). c++-17
