/*!
 * \file
 *
 * \author Seb James
 * \date 2019
 */
#pragma once

#ifdef __OSX__
# include <OpenGL/gl3.h>
#else
# include <GL3/gl3.h>
#endif
#include <morph/tools.h>
#include <morph/VisualDataModel.h>
#include <morph/Scale.h>
#include <morph/Vector.h>
#include <iostream>
#include <vector>
#include <array>

namespace morph {

    //! The template argument Flt is the type of the data which this ScatterVisual
    //! will visualize.
    template <typename Flt>
    class ScatterVisual : public VisualDataModel<Flt>
    {
    public:
<<<<<<< HEAD
        //! Simplest constructor. Use this in all new code!
        ScatterVisual(GLuint sp, const Vector<float> _offset)
        {
            this->shaderprog = sp;
            this->mv_offset = _offset;
            this->viewmatrix.translate (this->mv_offset);
            this->zScale.setParams (1, 0);
            this->colourScale.do_autoscale = true;
        }

#define USE_DEPRECATED_CONSTRUCTORS 1
#ifdef USE_DEPRECATED_CONSTRUCTORS
        ScatterVisual(GLuint sp,
                      std::vector<Vector<float,3>>* _coords,
                      const Vector<float, 3> _offset,
                      const std::vector<Flt>* _data,
                      const Scale<Flt>& _scale,
                      ColourMapType _cmt,
                      const float _hue = 0.0f) {
            // Set up...
            this->shaderprog = sp;
            this->mv_offset = _offset;
            this->viewmatrix.translate (this->mv_offset);
            this->colourScale = _scale;
            this->dataCoords = _coords;
            this->scalarData = _data;

            this->cm.setHue (_hue);
            this->cm.setType (_cmt);

            this->initializeVertices();
            this->postVertexInit();
        }

        //! This constructor allows for setting the fixed radius,
        //! ScatterVisual::radiusFixed.
        ScatterVisual(GLuint sp,
                      std::vector<Vector<float,3>>* _coords,
                      const Vector<float, 3> _offset,
                      const std::vector<Flt>* _data,
                      const float fr,
                      const Scale<Flt>& _scale,
                      ColourMapType _cmt,
                      const float _hue = 0.0f) {
            // Set up...
            this->shaderprog = sp;
            this->mv_offset = _offset;
            this->viewmatrix.translate (this->mv_offset);
            this->colourScale = _scale;
            this->dataCoords = _coords;
            this->scalarData = _data;
            this->radiusFixed = fr;

            this->cm.setHue (_hue);
            this->cm.setType (_cmt);

            this->initializeVertices();
            this->postVertexInit();
=======
        // New style morph::VisualModel constructor, to be used with intermediate calls
        // to set scale, dat, etc and final call to finalize() before use.
        ScatterVisual(GLuint sp, const Vector<float, 3> _offset)
        {
            this->shaderprog = sp;
            this->mv_offset = _offset;
            this->viewmatrix.translate (this->mv_offset);
>>>>>>> f75f47ea
        }
#endif

        //! Compute spheres for a scatter plot
        void initializeVertices (void)
        {
            unsigned int ncoords = this->dataCoords->size();
            unsigned int ndata = this->scalarData == (const std::vector<Flt>*)0 ? 0 : this->scalarData->size();
            // If we have vector data, then manipulate colour accordingly.
            unsigned int nvdata = this->vectorData == (const std::vector<Vector<Flt>>*)0 ? 0 : this->vectorData->size();

            if (ndata > 0 && ncoords != ndata) {
                std::cout << "ScatterVisual Error: ncoords ("<<ncoords<<") != ndata ("<<ndata<<"), return (no model)." << std::endl;
                return;
            }
            if (nvdata > 0 && ncoords != nvdata) {
                std::cout << "ScatterVisual Error: ncoords ("<<ncoords<<") != nvdata ("<<nvdata<<"), return (no model)." << std::endl;
                return;
            }

            // Find the minimum distance between points to get a radius? Or just allow
            // client code to set it?

            std::vector<Flt> dcopy;
            std::vector<Flt> vdcopy1;
            std::vector<Flt> vdcopy2;
            std::vector<Flt> vdcopy3;
            if (ndata && !nvdata) {
                dcopy = *(this->scalarData);
                this->colourScale.do_autoscale = true;
                this->colourScale.transform (*this->scalarData, dcopy);
            } else if (nvdata) {
                vdcopy1.resize(this->vectorData->size());
                vdcopy2.resize(this->vectorData->size());
                vdcopy3.resize(this->vectorData->size());

                std::vector<Flt> dcopy2, dcopy3;
                dcopy.resize(this->vectorData->size());
                dcopy2.resize(this->vectorData->size());
                dcopy3.resize(this->vectorData->size());

                for (unsigned int i = 0; i < this->vectorData->size(); ++i) {
                    dcopy[i] = (*this->vectorData)[i][0];
                    dcopy2[i] = (*this->vectorData)[i][1];
                    dcopy3[i] = (*this->vectorData)[i][2];
                }

                this->colourScale.do_autoscale = true;
                this->colourScale2.do_autoscale = true;
                this->colourScale3.do_autoscale = true;

                this->colourScale.transform (dcopy, vdcopy1);
                this->colourScale2.transform (dcopy2, vdcopy2);
                this->colourScale3.transform (dcopy3, vdcopy3);

#if 0
                for (unsigned int i = 0; i < this->vectorData->size(); ++i) {
                    std::cout << "i=" << i
                              << " R: " << vdcopy1[i]
                              << ", G: " << vdcopy2[i]
                              << ", B: " << vdcopy3[i] << std::endl;
                }
#endif
            } // else no scaling required - spheres will be one colour

            // The indices index
            VBOint idx = 0;

            for (unsigned int i = 0; i < ncoords; ++i) {
                // Scale colour (or use single colour)
                std::array<float, 3> clr = this->cm.getHueRGB();
                if (ndata && !nvdata) {
                    clr = this->cm.convert (dcopy[i]);
                } else if (nvdata) {
                    // Combine colour from two values. vdcopy1, vdcopy2? OR just do RGB for now?
                    // ColourMap in 'dual hue' (or triple hue) mode.
                    //std::cout << "Convert colour from vdcopy1[i]: " << vdcopy1[i] << ", vdcopy2[i]: " << vdcopy2[i] << std::endl;
                    clr = this->cm.convert (vdcopy1[i], vdcopy2[i]);
                }
                this->computeSphere (idx, (*this->dataCoords)[i], clr, this->radiusFixed, 16, 20);
            }
        }

        //! Set this->radiusFixed, then re-compute vertices.
        void setRadius (float fr)
        {
            this->radiusFixed = fr;
            this->reinit();
        }

        //! Change this to get larger or smaller spheres.
        Flt radiusFixed = 0.05;

        // Hues for colour control with vectorData
        float hue1 = 0.1f;
        float hue2 = 0.5f;
        float hue3 = -1.0f;
    };

} // namespace morph<|MERGE_RESOLUTION|>--- conflicted
+++ resolved
@@ -27,7 +27,6 @@
     class ScatterVisual : public VisualDataModel<Flt>
     {
     public:
-<<<<<<< HEAD
         //! Simplest constructor. Use this in all new code!
         ScatterVisual(GLuint sp, const Vector<float> _offset)
         {
@@ -86,15 +85,6 @@
 
             this->initializeVertices();
             this->postVertexInit();
-=======
-        // New style morph::VisualModel constructor, to be used with intermediate calls
-        // to set scale, dat, etc and final call to finalize() before use.
-        ScatterVisual(GLuint sp, const Vector<float, 3> _offset)
-        {
-            this->shaderprog = sp;
-            this->mv_offset = _offset;
-            this->viewmatrix.translate (this->mv_offset);
->>>>>>> f75f47ea
         }
 #endif
 
