--- conflicted
+++ resolved
@@ -449,8 +449,6 @@
             return idx;
         }
 
-<<<<<<< HEAD
-=======
         //! Return true if any element is zero
         bool has_zero() const
         {
@@ -516,7 +514,6 @@
             return has_nan;
         }
 
->>>>>>> 8a329253
         //! Return the arithmetic mean of the elements
         S mean() const
         {
