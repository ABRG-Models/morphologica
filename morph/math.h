// Namespaced mathematical algorithms

#pragma once

/*
 * Maths in a morph::math namespace
 *
 * Prefer this location for maths functions over the class in morph/MathAlgo.
 */

#include <cmath>
#include <morph/mathconst.h>


namespace morph {

    namespace math {

        /*
         * A constexpr pow() for positive integral exponents.  Note that there's no
         * check to ensure we don't overflow the I type. This should be replaced with
         * std::pow from C++26 and up.
         */
#if 0
        template<typename I=int, std::enable_if_t<std::is_integral<std::decay_t<I>>::value, int> = 0 >
        constexpr I pow (I base, const I expt) noexcept
        {
            for (I i = I{1}; i < expt; ++i) { base *= base; }
            return (expt ? base : I{1});
        }
<<<<<<< HEAD
#endif
=======

        //! constexpr capable abs for use until C++23
        template<class T, std::enable_if_t<std::is_arithmetic_v<T>>...>
        constexpr auto abs (const T& x) noexcept { return x < T{0} ? -x : x; }

>>>>>>> 9287e768
        // Return n!
        template <typename T, typename I>
        constexpr T factorial (const I n)
        {
            T fac = T{1};
            for (I i = I{1}; i <= n; ++i) { fac *= i; }
            return fac;
        }

        // Compute the normalization function N^l_m. If invalid l<0 is passed, return 0.
        template <typename T, typename UI, typename I, typename std::enable_if< std::is_integral<UI>{} && !std::is_signed<UI>{} && std::is_integral<I>{} && std::is_signed<I>{}, bool>::type = true >
        T Nlm (const UI l, const I m)
        {
            using mc = morph::mathconst<T>;
            I absm = m < I{0} ? -m : m;
            return std::sqrt ( mc::one_over_four_pi * (T{2} * static_cast<T>(l) + T{1}) * (morph::math::factorial<T, I>(l - absm) / morph::math::factorial<T, I>(l + absm)));
        }


        //! Wraps std::assoc_legendre, allowing signed m (abs(m) always passed to std::assoc_legendre)
        template <typename T, typename UI, typename I, typename std::enable_if< std::is_integral<UI>{} && !std::is_signed<UI>{} && std::is_integral<I>{} && std::is_signed<I>{}, bool>::type = true >
        T Plm (const UI l, const I m, const T x)
        {
            unsigned int absm = m >= 0 ? static_cast<unsigned int>(m) : static_cast<unsigned int>(-m);
            return std::assoc_legendre (static_cast<unsigned int>(l), absm, x);
        }

        //! Compute the real spherical harmonic function with pre-computed normalization term Nlm.
        template <typename T, typename UI, typename I, typename std::enable_if< std::is_integral<UI>{} && !std::is_signed<UI>{} && std::is_integral<I>{} && std::is_signed<I>{}, bool>::type = true >
        T real_spherical_harmonic (const UI l, const I m, const T _Nlm, const T phi, const T theta)
        {
            using mc = morph::mathconst<T>;
            T ylm = T{0};
            if (m > I{0}) {
                ylm = mc::root_2 * _Nlm * std::cos (m * phi) * morph::math::Plm<T, UI, I> (l, m, std::cos (theta));
            } else if (m < I{0}) {
                ylm = mc::root_2 * _Nlm * std::sin (-m * phi) * morph::math::Plm<T, UI, I> (l, -m, std::cos (theta));
            } else { // m == 0
                ylm = _Nlm * morph::math::Plm<T, UI, I> (l, I{0}, std::cos (theta));
            }
            return ylm;
        }

        //! Compute the real spherical harmonic function without a pre-computed normalization term
        template <typename T, typename UI, typename I>
        T real_spherical_harmonic (const UI l, const I m, const T phi, const T theta)
        {
            return morph::math::real_spherical_harmonic<T, UI, I>(l, m, morph::math::Nlm<T, UI, I>(l, m), phi, theta);
        }

    } // math
} // morph<|MERGE_RESOLUTION|>--- conflicted
+++ resolved
@@ -28,15 +28,12 @@
             for (I i = I{1}; i < expt; ++i) { base *= base; }
             return (expt ? base : I{1});
         }
-<<<<<<< HEAD
 #endif
-=======
 
         //! constexpr capable abs for use until C++23
         template<class T, std::enable_if_t<std::is_arithmetic_v<T>>...>
         constexpr auto abs (const T& x) noexcept { return x < T{0} ? -x : x; }
 
->>>>>>> 9287e768
         // Return n!
         template <typename T, typename I>
         constexpr T factorial (const I n)
