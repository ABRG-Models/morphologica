--- conflicted
+++ resolved
@@ -470,9 +470,6 @@
             return idx;
         }
 
-<<<<<<< HEAD
-        //! Return the arithmetic mean of the elements
-=======
         //! Return true if any element is zero
         bool has_zero() const
         {
@@ -538,8 +535,7 @@
             return has_nan;
         }
 
-        //! Return the arithmentic mean of the elements
->>>>>>> 8a329253
+        //! Return the arithmetic mean of the elements
         S mean() const
         {
             const S sum = std::accumulate (this->begin(), this->end(), S{0});
