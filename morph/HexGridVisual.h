#pragma once

#ifdef __OSX__
# include <OpenGL/gl3.h>
#else
# include <GL3/gl3.h>
#endif
#include <morph/tools.h>
#include <morph/VisualDataModel.h>
#include <morph/ColourMap.h>
#include <morph/HexGrid.h>
#include <morph/MathAlgo.h>
#include <morph/Vector.h>
#include <iostream>
#include <vector>
#include <array>

/*
 * Macros for testing neighbours. The step along for neighbours on the
 * rows above/below is given by:
 *
 * Dest  | step
 * ----------------------
 * NNE   | +rowlen
 * NNW   | +rowlen - 1
 * NSW   | -rowlen
 * NSE   | -rowlen + 1
 */
#define NE(hi) (this->hg->d_ne[hi])
#define HAS_NE(hi) (this->hg->d_ne[hi] == -1 ? false : true)

#define NW(hi) (this->hg->d_nw[hi])
#define HAS_NW(hi) (this->hg->d_nw[hi] == -1 ? false : true)

#define NNE(hi) (this->hg->d_nne[hi])
#define HAS_NNE(hi) (this->hg->d_nne[hi] == -1 ? false : true)

#define NNW(hi) (this->hg->d_nnw[hi])
#define HAS_NNW(hi) (this->hg->d_nnw[hi] == -1 ? false : true)

#define NSE(hi) (this->hg->d_nse[hi])
#define HAS_NSE(hi) (this->hg->d_nse[hi] == -1 ? false : true)

#define NSW(hi) (this->hg->d_nsw[hi])
#define HAS_NSW(hi) (this->hg->d_nsw[hi] == -1 ? false : true)

#define IF_HAS_NE(hi, yesval, noval)  (HAS_NE(hi)  ? yesval : noval)
#define IF_HAS_NNE(hi, yesval, noval) (HAS_NNE(hi) ? yesval : noval)
#define IF_HAS_NNW(hi, yesval, noval) (HAS_NNW(hi) ? yesval : noval)
#define IF_HAS_NW(hi, yesval, noval)  (HAS_NW(hi)  ? yesval : noval)
#define IF_HAS_NSW(hi, yesval, noval) (HAS_NSW(hi) ? yesval : noval)
#define IF_HAS_NSE(hi, yesval, noval) (HAS_NSE(hi) ? yesval : noval)

namespace morph {

    //! The template argument T is the type of the data which this HexGridVisual
    //! will visualize.
    template <class T>
    class HexGridVisual : public VisualDataModel<T>
    {
    public:
        //! Constructor which does not set colour map
        HexGridVisual(GLuint sp, GLuint tsp,
                      const HexGrid* _hg,
                      const Vector<float> _offset,
                      const std::vector<T>* _data)
        {
            // Set up...
            this->shaderprog = sp;
            this->tshaderprog = tsp;
            this->mv_offset = _offset;
            this->viewmatrix.translate (this->mv_offset);

            // Defaults here. After init, you can reset (at computational cost) to get desired params
            this->zScale.setParams (1, 0);
            this->colourScale.do_autoscale = true;

            this->hg = _hg;
            this->scalarData = _data;

            this->initializeVertices();
            this->postVertexInit();
        }

        //! Constructor which does not set colour map and takes an std::array for
        //! _offset for backwards compatibility
        HexGridVisual(GLuint sp, GLuint tsp,
                      const HexGrid* _hg,
                      const std::array<float, 3> _offset,
                      const std::vector<T>* _data)
        {
            // Set up...
            this->shaderprog = sp;
            this->tshaderprog = tsp;
            this->mv_offset.set_from (_offset);
            this->viewmatrix.translate (this->mv_offset);

            // Defaults here. After init, you can reset (at computational cost) to get desired params
            this->zScale.setParams (1, 0);
            this->colourScale.do_autoscale = true;

            this->hg = _hg;
            this->scalarData = _data;

            this->initializeVertices();
            this->postVertexInit();
        }

        //! Constructor which sets default colour map
        HexGridVisual(GLuint sp, GLuint tsp,
                      const HexGrid* _hg,
                      const Vector<float> _offset,
                      const std::vector<T>* _data,
                      ColourMapType _cmt,
                      const float _hue = 0.0f)
        {
            // Set up...
            this->shaderprog = sp;
            this->tshaderprog = tsp;
            this->mv_offset = _offset;
            this->viewmatrix.translate (this->mv_offset);

            // Defaults here. After init, you can reset (at computational cost) to get desired params
            this->zScale.setParams (1, 0);
            this->colourScale.do_autoscale = true;

            this->hg = _hg;
            this->scalarData = _data;

            this->cm.setHue (_hue);
            this->cm.setType (_cmt);

            this->initializeVertices();
            this->postVertexInit();
        }

        //! Constructor which sets default colour map and takes an std::array for
        //! _offset for backwards compatibility
        HexGridVisual(GLuint sp, GLuint tsp,
                      const HexGrid* _hg,
                      const std::array<float, 3> _offset,
                      const std::vector<T>* _data,
                      ColourMapType _cmt,
                      const float _hue = 0.0f)
        {
            // Set up...
            this->shaderprog = sp;
            this->tshaderprog = tsp;
            this->mv_offset.set_from (_offset);
            this->viewmatrix.translate (this->mv_offset);

            // Defaults here. After init, you can reset (at computational cost) to get desired params
            this->zScale.setParams (1, 0);
            this->colourScale.do_autoscale = true;

            this->hg = _hg;
            this->scalarData = _data;

            this->cm.setHue (_hue);
            this->cm.setType (_cmt);

            this->initializeVertices();
            this->postVertexInit();

        }

        //! Constructor which sets default colour map and z/colour Scale objects
        HexGridVisual(GLuint sp, GLuint tsp,
                      const HexGrid* _hg,
                      const Vector<float> _offset,
                      const std::vector<T>* _data,
                      const Scale<T, float>& zscale,
                      const Scale<T, float>& cscale,
                      ColourMapType _cmt,
                      const float _hue = 0.0f,
                      const bool _zerogrid = false)
        {
            // Set up...
            this->shaderprog = sp;
            this->tshaderprog = tsp;
            this->mv_offset = _offset;
            this->viewmatrix.translate (this->mv_offset);

            this->zScale = zscale;
            this->colourScale = cscale;

            this->hg = _hg;
            this->scalarData = _data;

            this->cm.setHue (_hue);
            this->cm.setType (_cmt);

            this->zerogrid = _zerogrid;

            this->initializeVertices();
            this->postVertexInit();
        }

        //! Constructor which sets default colour map and z/colour Scale objects and
        //! takes an std::array for _offset for backwards compatibility
        HexGridVisual(GLuint sp, GLuint tsp,
                      const HexGrid* _hg,
                      const std::array<float, 3> _offset,
                      const std::vector<T>* _data,
                      const Scale<T, float>& zscale,
                      const Scale<T, float>& cscale,
                      ColourMapType _cmt,
                      const float _hue = 0.0f,
                      const bool _zerogrid = false)
        {
            // This (subcalling another constructor) failed:
            //Vector<float> offset_vec;
            //offset_vec.set_from(_offset);
            // HexGridVisual (sp, _hg, offset_vec, _data, zscale, cscale, _cmt, _hue);
            //
            // So do it long-hand:
            this->shaderprog = sp;
            this->tshaderprog = tsp;
            this->mv_offset.set_from (_offset);
            this->viewmatrix.translate (this->mv_offset);

            this->zScale = zscale;
            this->colourScale = cscale;

            this->hg = _hg;
            this->scalarData = _data;

            this->cm.setHue (_hue);
            this->cm.setType (_cmt);

            this->zerogrid = _zerogrid;

            this->initializeVertices();
            this->postVertexInit();
        }

        //! Do the computations to initialize the vertices that will represent the
        //! HexGrid.
        void initializeVertices (void)
        {
            this->initializeVerticesHexesInterpolated();
            // or:
            // this->initializeVerticesTris();
        }

        // Initialize vertex buffer objects and vertex array object.

        //! Initialize as triangled. Gives a smooth surface with much
        //! less compute than initializeVerticesHexesInterpolated.
        void initializeVerticesTris (void)
        {
            unsigned int nhex = this->hg->num();
            for (unsigned int hi = 0; hi < nhex; ++hi) {
                // Scale z:
                T datumC = this->zScale.transform ((*this->data)[hi]);
                // Scale colour
                T datum = this->colourScale.transform ((*this->data)[hi]);
                // And turn it into a colour:
                std::array<float, 3> clr = this->cm.convert (datum);
                this->vertex_push (this->hg->d_x[hi], this->hg->d_y[hi], datumC, this->vertexPositions);
                this->vertex_push (clr, this->vertexColors);
                this->vertex_push (0.0f, 0.0f, 1.0f, this->vertexNormals);
            }

            // Build indices based on neighbour relations in the HexGrid
            for (unsigned int hi = 0; hi < nhex; ++hi) {
                if (HAS_NNE(hi) && HAS_NE(hi)) {
                    //std::cout << "1st triangle " << hi << "->" << NNE(hi) << "->" << NE(hi) << std::endl;
                    this->indices.push_back (hi);
                    this->indices.push_back (NNE(hi));
                    this->indices.push_back (NE(hi));
                }

                if (HAS_NW(hi) && HAS_NSW(hi)) {
                    //std::cout << "2nd triangle " << hi << "->" << NW(hi) << "->" << NSW(hi) << std::endl;
                    this->indices.push_back (hi);
                    this->indices.push_back (NW(hi));
                    this->indices.push_back (NSW(hi));
                }
            }
        }

        //! Show a set of hexes at the zero?
        bool zerogrid = false;

        //! Initialize as hexes, with z position of each of the 6
        //! outer edges of the hexes interpolated, but a single colour
        //! for each hex. Gives a smooth surface.
        void initializeVerticesHexesInterpolated (void)
        {
            float sr = this->hg->getSR();
            float vne = this->hg->getVtoNE();
            float lr = this->hg->getLR();

            unsigned int nhex = this->hg->num();
            unsigned int idx = 0;

            std::vector<float> dcopy (this->scalarData->size());
            this->zScale.transform (*(this->scalarData), dcopy);
            std::vector<float> dcolour (this->scalarData->size());
            this->colourScale.transform (*(this->scalarData), dcolour);

            // These Ts are all floats, right?
            float datumC = 0.0f;   // datum at the centre
            float datumNE = 0.0f;  // datum at the hex to the east.
            float datumNNE = 0.0f; // etc
            float datumNNW = 0.0f;
            float datumNW = 0.0f;
            float datumNSW = 0.0f;
            float datumNSE = 0.0f;

            float datum = 0.0f;
            float third = 0.3333333f;
            float half = 0.5f;
            morph::Vector<float> vtx_0, vtx_1, vtx_2;
            for (unsigned int hi = 0; hi < nhex; ++hi) {

                // Use the linear scaled copy of the data, dcopy.
                datumC   = dcopy[hi];
                datumNE  = HAS_NE(hi)  ? dcopy[NE(hi)]  : datumC; // datum Neighbour East
                datumNNE = HAS_NNE(hi) ? dcopy[NNE(hi)] : datumC; // datum Neighbour North East
                datumNNW = HAS_NNW(hi) ? dcopy[NNW(hi)] : datumC; // etc
                datumNW  = HAS_NW(hi)  ? dcopy[NW(hi)]  : datumC;
                datumNSW = HAS_NSW(hi) ? dcopy[NSW(hi)] : datumC;
                datumNSE = HAS_NSE(hi) ? dcopy[NSE(hi)] : datumC;

                // Use a single colour for each hex, even though hex z positions are
                // interpolated. Do the _colour_ scaling:
                std::array<float, 3> clr = this->cm.convert (dcolour[hi]);

                // First push the 7 positions of the triangle vertices, starting with the centre
                this->vertex_push (this->hg->d_x[hi], this->hg->d_y[hi], datumC, this->vertexPositions);

                // Use the centre position as the first location for finding the normal vector
                vtx_0 = {{this->hg->d_x[hi], this->hg->d_y[hi], datumC}};

                // NE vertex
                if (HAS_NNE(hi) && HAS_NE(hi)) {
                    // Compute mean of this->data[hi] and NE and E hexes
                    datum = third * (datumC + datumNNE + datumNE);
                } else if (HAS_NNE(hi) || HAS_NE(hi)) {
                    if (HAS_NNE(hi)) {
                        datum = half * (datumC + datumNNE);
                    } else {
                        datum = half * (datumC + datumNE);
                    }
                } else {
                    datum = datumC;
                }
                this->vertex_push (this->hg->d_x[hi]+sr, this->hg->d_y[hi]+vne, datum, this->vertexPositions);
                vtx_1 = {{this->hg->d_x[hi]+sr, this->hg->d_y[hi]+vne, datum}};

                // SE vertex
                if (HAS_NE(hi) && HAS_NSE(hi)) {
                    datum = third * (datumC + datumNE + datumNSE);
                } else if (HAS_NE(hi) || HAS_NSE(hi)) {
                    if (HAS_NE(hi)) {
                        datum = half * (datumC + datumNE);
                    } else {
                        datum = half * (datumC + datumNSE);
                    }
                } else {
                    datum = datumC;
                }
                this->vertex_push (this->hg->d_x[hi]+sr, this->hg->d_y[hi]-vne, datum, this->vertexPositions);
                vtx_2 = {{this->hg->d_x[hi]+sr, this->hg->d_y[hi]-vne, datum}};

                // S
                if (HAS_NSE(hi) && HAS_NSW(hi)) {
                    datum = third * (datumC + datumNSE + datumNSW);
                } else if (HAS_NSE(hi) || HAS_NSW(hi)) {
                    if (HAS_NSE(hi)) {
                        datum = half * (datumC + datumNSE);
                    } else {
                        datum = half * (datumC + datumNSW);
                    }
                } else {
                    datum = datumC;
                }
                this->vertex_push (this->hg->d_x[hi], this->hg->d_y[hi]-lr, datum, this->vertexPositions);

                // SW
                if (HAS_NW(hi) && HAS_NSW(hi)) {
                    datum = third * (datumC + datumNW + datumNSW);
                } else if (HAS_NW(hi) || HAS_NSW(hi)) {
                    if (HAS_NW(hi)) {
                        datum = half * (datumC + datumNW);
                    } else {
                        datum = half * (datumC + datumNSW);
                    }
                } else {
                    datum = datumC;
                }
                this->vertex_push (this->hg->d_x[hi]-sr, this->hg->d_y[hi]-vne, datum, this->vertexPositions);

                // NW
                if (HAS_NNW(hi) && HAS_NW(hi)) {
                    datum = third * (datumC + datumNNW + datumNW);
                } else if (HAS_NNW(hi) || HAS_NW(hi)) {
                    if (HAS_NNW(hi)) {
                        datum = half * (datumC + datumNNW);
                    } else {
                        datum = half * (datumC + datumNW);
                    }
                } else {
                    datum = datumC;
                }
                this->vertex_push (this->hg->d_x[hi]-sr, this->hg->d_y[hi]+vne, datum, this->vertexPositions);

                // N
                if (HAS_NNW(hi) && HAS_NNE(hi)) {
                    datum = third * (datumC + datumNNW + datumNNE);
                } else if (HAS_NNW(hi) || HAS_NNE(hi)) {
                    if (HAS_NNW(hi)) {
                        datum = half * (datumC + datumNNW);
                    } else {
                        datum = half * (datumC + datumNNE);
                    }
                } else {
                    datum = datumC;
                }
                this->vertex_push (this->hg->d_x[hi], this->hg->d_y[hi]+lr, datum, this->vertexPositions);

                // From vtx_0,1,2 compute normal. This sets the correct normal, but note
                // that there is only one 'layer' of vertices; the back of the
                // HexGridVisual will be coloured the same as the front. To get lighting
                // effects to look really good, the back of the surface could need the
                // opposite normal.
                morph::Vector<float> plane1 = vtx_1 - vtx_0;
                morph::Vector<float> plane2 = vtx_2 - vtx_0;
                morph::Vector<float> vnorm = plane2.cross (plane1);
                vnorm.renormalize();
                this->vertex_push (vnorm, this->vertexNormals);
                this->vertex_push (vnorm, this->vertexNormals);
                this->vertex_push (vnorm, this->vertexNormals);
                this->vertex_push (vnorm, this->vertexNormals);
                this->vertex_push (vnorm, this->vertexNormals);
                this->vertex_push (vnorm, this->vertexNormals);
                this->vertex_push (vnorm, this->vertexNormals);

                // Seven vertices with the same colour
                this->vertex_push (clr, this->vertexColors);
                this->vertex_push (clr, this->vertexColors);
                this->vertex_push (clr, this->vertexColors);
                this->vertex_push (clr, this->vertexColors);
                this->vertex_push (clr, this->vertexColors);
                this->vertex_push (clr, this->vertexColors);
                this->vertex_push (clr, this->vertexColors);

                // Define indices now to produce the 6 triangles in the hex
                this->indices.push_back (idx+1);
                this->indices.push_back (idx);
                this->indices.push_back (idx+2);

                this->indices.push_back (idx+2);
                this->indices.push_back (idx);
                this->indices.push_back (idx+3);

                this->indices.push_back (idx+3);
                this->indices.push_back (idx);
                this->indices.push_back (idx+4);

                this->indices.push_back (idx+4);
                this->indices.push_back (idx);
                this->indices.push_back (idx+5);

                this->indices.push_back (idx+5);
                this->indices.push_back (idx);
                this->indices.push_back (idx+6);

                this->indices.push_back (idx+6);
                this->indices.push_back (idx);
                this->indices.push_back (idx+1);

                idx += 7; // 7 vertices (each of 3 floats for x/y/z), 18 indices.
            }

            // Show a Flat surface for the zero plane? This is expensively plotting out all the hexes...
            if (this->zerogrid == true) {
                for (unsigned int hi = 0; hi < nhex; ++hi) {

                    // z position is always 0
                    datum = 0.0f;
                    // Use a single colour for the zero grid
                    std::array<float, 3> clr = { .8f, .8f, .8f};

                    // First push the 7 positions of the triangle vertices, starting with the centre
                    this->vertex_push (this->hg->d_x[hi], this->hg->d_y[hi], datum, this->vertexPositions);

                    // Use the centre position as the first location for finding the normal vector
                    vtx_0 = {{this->hg->d_x[hi], this->hg->d_y[hi], datum}};
                    // NE vertex
                    this->vertex_push (this->hg->d_x[hi]+sr, this->hg->d_y[hi]+vne, datum, this->vertexPositions);
                    vtx_1 = {{this->hg->d_x[hi]+sr, this->hg->d_y[hi]+vne, datum}};
                    // SE vertex
                    this->vertex_push (this->hg->d_x[hi]+sr, this->hg->d_y[hi]-vne, datum, this->vertexPositions);
                    vtx_2 = {{this->hg->d_x[hi]+sr, this->hg->d_y[hi]-vne, datum}};
                    // S
                    this->vertex_push (this->hg->d_x[hi], this->hg->d_y[hi]-lr, datum, this->vertexPositions);
                    // SW
                    this->vertex_push (this->hg->d_x[hi]-sr, this->hg->d_y[hi]-vne, datum, this->vertexPositions);
                    // NW
                    this->vertex_push (this->hg->d_x[hi]-sr, this->hg->d_y[hi]+vne, datum, this->vertexPositions);
                    // N
                    this->vertex_push (this->hg->d_x[hi], this->hg->d_y[hi]+lr, datum, this->vertexPositions);

                    // From vtx_0,1,2 compute normal. This sets the correct normal, but note
                    // that there is only one 'layer' of vertices; the back of the
                    // HexGridVisual will be coloured the same as the front. To get lighting
                    // effects to look really good, the back of the surface could need the
                    // opposite normal.
                    morph::Vector<float> plane1 = vtx_1 - vtx_0;
                    morph::Vector<float> plane2 = vtx_2 - vtx_0;
                    morph::Vector<float> vnorm = plane2.cross (plane1);
                    vnorm.renormalize();
                    this->vertex_push (vnorm, this->vertexNormals);
                    this->vertex_push (vnorm, this->vertexNormals);
                    this->vertex_push (vnorm, this->vertexNormals);
                    this->vertex_push (vnorm, this->vertexNormals);
                    this->vertex_push (vnorm, this->vertexNormals);
                    this->vertex_push (vnorm, this->vertexNormals);
                    this->vertex_push (vnorm, this->vertexNormals);

                    // Seven vertices with the same colour
                    this->vertex_push (clr, this->vertexColors);
                    this->vertex_push (clr, this->vertexColors);
                    this->vertex_push (clr, this->vertexColors);
                    this->vertex_push (clr, this->vertexColors);
                    this->vertex_push (clr, this->vertexColors);
                    this->vertex_push (clr, this->vertexColors);
                    this->vertex_push (clr, this->vertexColors);

                    // Define indices now to produce the 6 triangles in the hex
                    this->indices.push_back (idx+1);
                    this->indices.push_back (idx);
                    this->indices.push_back (idx+2);

                    this->indices.push_back (idx+2);
                    this->indices.push_back (idx);
                    this->indices.push_back (idx+3);

                    this->indices.push_back (idx+3);
                    this->indices.push_back (idx);
                    this->indices.push_back (idx+4);

                    this->indices.push_back (idx+4);
                    this->indices.push_back (idx);
                    this->indices.push_back (idx+5);

                    this->indices.push_back (idx+5);
                    this->indices.push_back (idx);
                    this->indices.push_back (idx+6);

                    this->indices.push_back (idx+6);
                    this->indices.push_back (idx);
                    this->indices.push_back (idx+1);

                    idx += 7; // 7 vertices (each of 3 floats for x/y/z), 18 indices.
                }
            }
            // End trial grid
        }

        //! Initialize as hexes, with a step quad between each
        //! hex. Might look cool. Writeme.
        void initializeVerticesHexesStepped (void) {}

<<<<<<< HEAD
    //private:
=======
>>>>>>> 8dca37ca
    protected:
        //! The HexGrid to visualize
        const HexGrid* hg;
    };

} // namespace morph<|MERGE_RESOLUTION|>--- conflicted
+++ resolved
@@ -565,10 +565,6 @@
         //! hex. Might look cool. Writeme.
         void initializeVerticesHexesStepped (void) {}
 
-<<<<<<< HEAD
-    //private:
-=======
->>>>>>> 8dca37ca
     protected:
         //! The HexGrid to visualize
         const HexGrid* hg;
