#include "Visual.h"

#include "GL3/gl3.h"
#include "GL/glext.h"

#include <iostream>
using std::cout;
using std::cerr;
using std::endl;

#include <cstring>
using std::strlen;

using morph::ShaderInfo;

void
morph::Visual::errorCallback (int error, const char* description)
{
    cerr << "Error: " << description << " (code "  << error << ")" << endl;
}

morph::Visual::Visual(int width, int height, const string& title)
{
    if (!glfwInit()) {
        // Initialization failed
        cerr << "GLFW initialization failed!" << endl;
    }

    glfwSetErrorCallback (morph::Visual::errorCallback);


    glfwWindowHint (GLFW_CONTEXT_VERSION_MAJOR, 4);
    glfwWindowHint (GLFW_CONTEXT_VERSION_MINOR, 5);
    this->window = glfwCreateWindow (width, height, title.c_str(), NULL, NULL);
    if (!this->window) {
        // Window or OpenGL context creation failed
        cerr << "GLFW window creation failed!" << endl;
    }

    glfwMakeContextCurrent (this->window);

    // Load up the shaders
    ShaderInfo shaders[] = {
        {GL_VERTEX_SHADER, "Visual.vert.glsl" },
        {GL_FRAGMENT_SHADER, "Visual.frag.glsl" },
        {GL_NONE, NULL }
    };
    this->shaderprog = this->LoadShaders (shaders);

    glUseProgram (this->shaderprog);

    // Now client code can set up HexGridVisuals.
    glEnable (GL_DEPTH_TEST);
}

morph::Visual::~Visual()
{
    glfwDestroyWindow (this->window);
    glfwTerminate();
}

void
morph::Visual::render (void)
{
    // Render it.
    vector<HexGridVisual*>::iterator hgvi = this->hexGridVis.begin();
    while (hgvi != this->hexGridVis.end()) {
        (*hgvi)->render();
        ++hgvi;
    }
}

void
morph::Visual::updateHexGridVisual (const unsigned int gridId,
                                    const vector<float>& data)
{
    // Replace grids[gridId].data
}

unsigned int
morph::Visual::addHexGridVisual (const HexGrid* hg,
                                 const vector<float>& data,
                                 const array<float, 3> offset)
{
    // Copy x/y positions from the HexGrid and make a copy of the data as vertices.
    HexGridVisual* hgv1 = new HexGridVisual(this, hg, &data, offset);
    this->hexGridVis.push_back (hgv1);

    return 0;
}

const GLchar*
morph::Visual::ReadShader (const char* filename)
{
    FILE* infile = fopen (filename, "rb");

    if (!infile) {
        cerr << "Unable to open file '" << filename << "'" << std::endl;
        return NULL;
    }

    fseek (infile, 0, SEEK_END);
    int len = ftell (infile);
    fseek (infile, 0, SEEK_SET);

    GLchar* source = new GLchar[len+1];

    fread (source, 1, len, infile);
    fclose (infile);

    source[len] = 0;

    return const_cast<const GLchar*>(source);
}

GLuint
morph::Visual::LoadShaders (ShaderInfo* shaders)
{
    if (shaders == NULL) { return 0; }

    GLuint program = glCreateProgram();

<<<<<<< HEAD
    GLboolean shaderCompilerPresent = GL_FALSE;
    glGetBooleanv (GL_SHADER_COMPILER, &shaderCompilerPresent);
=======
    GLint shaderCompilerPresent = 0;
    glGetIntegerv (GL_SHADER_COMPILER, &shaderCompilerPresent);
>>>>>>> 0829d972
    if (shaderCompilerPresent == GL_FALSE) {
        cerr << "shader compiler NOT present: " << shaderCompilerPresent << endl;
    } else {
        cout << "shader compiler present: " << shaderCompilerPresent << endl;
    }

    ShaderInfo* entry = shaders;
    while (entry->type != GL_NONE) {
        GLuint shader = glCreateShader (entry->type);
        entry->shader = shader;

        const GLchar* source = morph::Visual::ReadShader (entry->filename);
        if (source == NULL) {
            for (entry = shaders; entry->type != GL_NONE; ++entry) {
                glDeleteShader (entry->shader);
                entry->shader = 0;
            }
            return 0;
        } else {
            cout << "Compiling this shader: " << endl << "-----" << endl;
            cout << source << "-----" << endl;
        }
        GLint slen = (GLint)strlen (source);
        cout << "Shader length: " << slen << endl;
        glShaderSource (shader, 1, &source, &slen);
        delete [] source;

        glCompileShader (shader);
        GLenum shaderError = glGetError();
        if (shaderError == GL_INVALID_VALUE) {
            cout << "Shader compilation resulted in GL_INVALID_VALUE" << endl;
        } else if (shaderError == GL_INVALID_OPERATION) {
            cout << "Shader compilation resulted in GL_INVALID_OPERATION" << endl;
        } // shaderError is 0

        GLint compiled = GL_FALSE;
        glGetShaderiv (shader, GL_COMPILE_STATUS, &compiled);
        if (compiled != GL_TRUE) {
            GLsizei len = 0;
            glGetShaderiv (shader, GL_INFO_LOG_LENGTH, &len);
            cout << "compiled is GL_FALSE. log length is " << len << " compiled has value " << compiled <<  endl;
            if (len > 0) {
                GLchar* log = new GLchar[len+1];
                glGetShaderInfoLog (shader, len, &len, log);
                std::cerr << "Shader compilation failed: " << (char*)log << std::endl;
                delete [] log;
            }
            return 0;
        }

        glAttachShader (program, shader);

        ++entry;
    }

    glLinkProgram (program);

    GLint linked;
    glGetProgramiv (program, GL_LINK_STATUS, &linked);
    if (!linked) {
        GLsizei len;
        glGetProgramiv( program, GL_INFO_LOG_LENGTH, &len );
        GLchar* log = new GLchar[len+1];
        glGetProgramInfoLog( program, len, &len, log );
        std::cerr << "Shader linking failed: " << log << std::endl;
        delete [] log;

        for (entry = shaders; entry->type != GL_NONE; ++entry) {
            glDeleteShader (entry->shader);
            entry->shader = 0;
        }

        return 0;
    }

    return program;
}<|MERGE_RESOLUTION|>--- conflicted
+++ resolved
@@ -120,13 +120,8 @@
 
     GLuint program = glCreateProgram();
 
-<<<<<<< HEAD
-    GLboolean shaderCompilerPresent = GL_FALSE;
-    glGetBooleanv (GL_SHADER_COMPILER, &shaderCompilerPresent);
-=======
     GLint shaderCompilerPresent = 0;
     glGetIntegerv (GL_SHADER_COMPILER, &shaderCompilerPresent);
->>>>>>> 0829d972
     if (shaderCompilerPresent == GL_FALSE) {
         cerr << "shader compiler NOT present: " << shaderCompilerPresent << endl;
     } else {
